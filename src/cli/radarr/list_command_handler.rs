use std::sync::Arc;

use anyhow::Result;
<<<<<<< HEAD
use clap::{Subcommand, command};
=======
use clap::Subcommand;
>>>>>>> 436b3f85
use tokio::sync::Mutex;

use crate::{
  app::App,
  cli::{CliCommandHandler, Command},
  network::{NetworkTrait, radarr_network::RadarrEvent},
};

use super::RadarrCommand;

#[cfg(test)]
#[path = "list_command_handler_tests.rs"]
mod list_command_handler_tests;

#[derive(Debug, Clone, PartialEq, Eq, Subcommand)]
pub enum RadarrListCommand {
  #[command(about = "List all items in the Radarr blocklist")]
  Blocklist,
  #[command(about = "List all Radarr collections")]
  Collections,
  #[command(about = "List all active downloads in Radarr")]
  Downloads {
    #[arg(long, help = "How many downloads to fetch", default_value_t = 500)]
    count: u64,
  },
  #[command(about = "List disk space details for all provisioned root folders in Radarr")]
  DiskSpace,
  #[command(about = "List all Radarr indexers")]
  Indexers,
  #[command(about = "Fetch Radarr logs")]
  Logs {
    #[arg(long, help = "How many log events to fetch", default_value_t = 500)]
    events: u64,
    #[arg(
      long,
      help = "Output the logs in the same format as they appear in the log files"
    )]
    output_in_log_format: bool,
  },
  #[command(about = "List all movies in your Radarr library")]
  Movies,
  #[command(about = "Get the credits for the movie with the given ID")]
  MovieCredits {
    #[arg(
      long,
      help = "The Radarr ID of the movie whose credits you wish to fetch",
      required = true
    )]
    movie_id: i64,
  },
  #[command(about = "List all Radarr quality profiles")]
  QualityProfiles,
  #[command(about = "List all queued events")]
  QueuedEvents,
  #[command(about = "List all root folders in Radarr")]
  RootFolders,
  #[command(about = "List all Radarr tags")]
  Tags,
  #[command(about = "List all Radarr tasks")]
  Tasks,
  #[command(about = "List all Radarr updates")]
  Updates,
}

impl From<RadarrListCommand> for Command {
  fn from(value: RadarrListCommand) -> Self {
    Command::Radarr(RadarrCommand::List(value))
  }
}

pub(super) struct RadarrListCommandHandler<'a, 'b> {
  app: &'a Arc<Mutex<App<'b>>>,
  command: RadarrListCommand,
  network: &'a mut dyn NetworkTrait,
}

impl<'a, 'b> CliCommandHandler<'a, 'b, RadarrListCommand> for RadarrListCommandHandler<'a, 'b> {
  fn with(
    app: &'a Arc<Mutex<App<'b>>>,
    command: RadarrListCommand,
    network: &'a mut dyn NetworkTrait,
  ) -> Self {
    RadarrListCommandHandler {
      app,
      command,
      network,
    }
  }

  async fn handle(self) -> Result<String> {
    let result = match self.command {
      RadarrListCommand::Blocklist => {
        let resp = self
          .network
          .handle_network_event(RadarrEvent::GetBlocklist.into())
          .await?;
        serde_json::to_string_pretty(&resp)?
      }
      RadarrListCommand::Collections => {
        let resp = self
          .network
          .handle_network_event(RadarrEvent::GetCollections.into())
          .await?;
        serde_json::to_string_pretty(&resp)?
      }
      RadarrListCommand::Downloads { count } => {
        let resp = self
          .network
          .handle_network_event(RadarrEvent::GetDownloads(count).into())
          .await?;
        serde_json::to_string_pretty(&resp)?
      }
      RadarrListCommand::DiskSpace => {
        let resp = self
          .network
          .handle_network_event(RadarrEvent::GetDiskSpace.into())
          .await?;
        serde_json::to_string_pretty(&resp)?
      }
      RadarrListCommand::Indexers => {
        let resp = self
          .network
          .handle_network_event(RadarrEvent::GetIndexers.into())
          .await?;
        serde_json::to_string_pretty(&resp)?
      }
      RadarrListCommand::Logs {
        events,
        output_in_log_format,
      } => {
        let logs = self
          .network
          .handle_network_event(RadarrEvent::GetLogs(events).into())
          .await?;

        if output_in_log_format {
          let log_lines = &self.app.lock().await.data.radarr_data.logs.items;

          serde_json::to_string_pretty(log_lines)?
        } else {
          serde_json::to_string_pretty(&logs)?
        }
      }
      RadarrListCommand::Movies => {
        let resp = self
          .network
          .handle_network_event(RadarrEvent::GetMovies.into())
          .await?;
        serde_json::to_string_pretty(&resp)?
      }
      RadarrListCommand::MovieCredits { movie_id } => {
        let resp = self
          .network
          .handle_network_event(RadarrEvent::GetMovieCredits(movie_id).into())
          .await?;
        serde_json::to_string_pretty(&resp)?
      }
      RadarrListCommand::QualityProfiles => {
        let resp = self
          .network
          .handle_network_event(RadarrEvent::GetQualityProfiles.into())
          .await?;
        serde_json::to_string_pretty(&resp)?
      }
      RadarrListCommand::QueuedEvents => {
        let resp = self
          .network
          .handle_network_event(RadarrEvent::GetQueuedEvents.into())
          .await?;
        serde_json::to_string_pretty(&resp)?
      }
      RadarrListCommand::RootFolders => {
        let resp = self
          .network
          .handle_network_event(RadarrEvent::GetRootFolders.into())
          .await?;
        serde_json::to_string_pretty(&resp)?
      }
      RadarrListCommand::Tags => {
        let resp = self
          .network
          .handle_network_event(RadarrEvent::GetTags.into())
          .await?;
        serde_json::to_string_pretty(&resp)?
      }
      RadarrListCommand::Tasks => {
        let resp = self
          .network
          .handle_network_event(RadarrEvent::GetTasks.into())
          .await?;
        serde_json::to_string_pretty(&resp)?
      }
      RadarrListCommand::Updates => {
        let resp = self
          .network
          .handle_network_event(RadarrEvent::GetUpdates.into())
          .await?;
        serde_json::to_string_pretty(&resp)?
      }
    };

    Ok(result)
  }
}<|MERGE_RESOLUTION|>--- conflicted
+++ resolved
@@ -1,17 +1,13 @@
 use std::sync::Arc;
 
 use anyhow::Result;
-<<<<<<< HEAD
-use clap::{Subcommand, command};
-=======
-use clap::Subcommand;
->>>>>>> 436b3f85
+use clap::{command, Subcommand};
 use tokio::sync::Mutex;
 
 use crate::{
   app::App,
   cli::{CliCommandHandler, Command},
-  network::{NetworkTrait, radarr_network::RadarrEvent},
+  network::{radarr_network::RadarrEvent, NetworkTrait},
 };
 
 use super::RadarrCommand;
